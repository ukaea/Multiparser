[tool.poetry]
name = "ukaea-multiparser"
version = "1.0.3"
description = "Multiple File Parser for monitoring and processing updates to a given set of output files."
authors = ["Kristian Zarębski <kristian.zarebski@ukaea.uk>"]
classifiers = [
    "Development Status :: 5 - Production/Stable",
    "Intended Audience :: Developers",
    "License :: OSI Approved :: MIT License",
    "Natural Language :: English",
    "Operating System :: Unix",
    "Programming Language :: Python :: 3",
    "Programming Language :: Python :: 3.10",
    "Programming Language :: Python :: 3.11",
    "Programming Language :: Python :: 3.12",
    "Programming Language :: Python :: 3.13",
    "Topic :: System :: Monitoring",
    "Typing :: Typed"
]
keywords = [
    "parsing",
    "monitoring",
    "logging"
]
packages = [
    { include = "multiparser" },
]
readme = "README.md"

[tool.poetry.urls]
Documentation = "https://ukaea.github.io/Multiparser/"
Repository = "https://github.com/ukaea/Multiparser"
Issues = "https://github.com/ukaea/Multiparser/issues"
"Change Log" = "https://github.com/ukaea/Multiparser/blob/main/CHANGELOG.md"

[tool.poetry.dependencies]
python = "^3.10,<3.14"
f90nml = {version = "^1.4.3", optional = true}
pandas = {version = "^2.1.1", optional = true}
toml = "^0.10.2"
pyyaml = "^6.0.1"
<<<<<<< HEAD
pyarrow = [
  {version = ">=14,<18", optional = true, python="<3.13"},
  {version = ">=18", optional = true, python=">=3.13"},
]
=======
pyarrow = {version = ">=14,<19", optional = true}
>>>>>>> f31c8563
flatdict = "^4.0.1"
loguru = "^0.7.2"

[tool.poetry.extras]
arrow = ["pyarrow", "pandas"]
fortran = ["f90nml"]

[tool.poetry.group.testing.dependencies]
pytest = "^8.1.1"
pytest-sugar = "^1.0.0"
pytest-cov = ">=4.1,<6.0"
xeger = "^0.4.0"
pytest-mock = "^3.11.1"
pandas = "^2.1.1"


[tool.poetry.group.quality.dependencies]
bandit = "^1.7.5"


[tool.poetry.group.docs.dependencies]
mkdocs = "^1.5.3"
mkdocs-material = "^9.5.5"
pymdown-extensions = "^10.7"
mkdocs-mermaid2-plugin = "^1.1.1"
mkdocs-git-revision-date-localized-plugin = "^1.2.2"
mktestdocs = "^0.2.1"
mkdocstrings = {extras = ["python"], version = ">=0.24.1,<0.27.0"}
mike = "^2.0.0"


[tool.poetry.group.dev.dependencies]
ipykernel = "^6.29.0"
mypy = "^1.9.0"
pandas-stubs = "^2.2.1.240316"
types-toml = "^0.10.8.20240310"
types-pyyaml = "^6.0.12.20240311"
ruff = ">=0.3.3,<0.8.0"
interrogate = "^1.5.0"

[build-system]
requires = ["poetry-core"]
build-backend = "poetry.core.masonry.api"

[tool.ruff]
lint.extend-select = ["C901"]
lint.mccabe.max-complexity = 11

[tool.pytest.ini_options]
addopts = "-p no:warnings --cov=multiparser"
testpaths = [
    "tests"
]
markers = [
    "parsing: tests of parsing functions for files",
    "monitor: tests of the file monitor",
    "scenario: tests for scenarios"
]

[tool.interrogate]
ignore-init-method = true
fail-under = 95
verbose = 1
exclude = ["docs", "tests", "multiparser/typing.py"]<|MERGE_RESOLUTION|>--- conflicted
+++ resolved
@@ -39,14 +39,10 @@
 pandas = {version = "^2.1.1", optional = true}
 toml = "^0.10.2"
 pyyaml = "^6.0.1"
-<<<<<<< HEAD
 pyarrow = [
   {version = ">=14,<18", optional = true, python="<3.13"},
   {version = ">=18", optional = true, python=">=3.13"},
 ]
-=======
-pyarrow = {version = ">=14,<19", optional = true}
->>>>>>> f31c8563
 flatdict = "^4.0.1"
 loguru = "^0.7.2"
 
